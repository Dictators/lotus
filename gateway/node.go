package gateway

import (
	"context"
	"fmt"
	"time"

	"github.com/filecoin-project/go-address"
	"github.com/filecoin-project/go-bitfield"
	"github.com/filecoin-project/go-state-types/abi"
	"github.com/filecoin-project/go-state-types/crypto"
	"github.com/filecoin-project/go-state-types/dline"
	"github.com/filecoin-project/go-state-types/network"
	"github.com/filecoin-project/lotus/api"
	"github.com/filecoin-project/lotus/build"
	"github.com/filecoin-project/lotus/chain/actors/builtin/miner"
	"github.com/filecoin-project/lotus/chain/types"
	"github.com/filecoin-project/lotus/lib/sigs"
	_ "github.com/filecoin-project/lotus/lib/sigs/bls"
	_ "github.com/filecoin-project/lotus/lib/sigs/secp"
	"github.com/filecoin-project/lotus/node/impl/full"
	"github.com/ipfs/go-cid"
)

const (
<<<<<<< HEAD
	DefautLookbackCap             = time.Hour * 24
=======
	DefaultLookbackCap            = time.Hour * 24
>>>>>>> 6f55031f
	DefaultStateWaitLookbackLimit = abi.ChainEpoch(20)
)

// TargetAPI defines the API methods that the Node depends on
// (to make it easy to mock for tests)
type TargetAPI interface {
	Version(context.Context) (api.APIVersion, error)
	ChainGetBlockMessages(context.Context, cid.Cid) (*api.BlockMessages, error)
	ChainGetMessage(ctx context.Context, mc cid.Cid) (*types.Message, error)
	ChainGetNode(ctx context.Context, p string) (*api.IpldObject, error)
	ChainGetTipSet(ctx context.Context, tsk types.TipSetKey) (*types.TipSet, error)
	ChainGetTipSetByHeight(ctx context.Context, h abi.ChainEpoch, tsk types.TipSetKey) (*types.TipSet, error)
	ChainHasObj(context.Context, cid.Cid) (bool, error)
	ChainHead(ctx context.Context) (*types.TipSet, error)
	ChainNotify(context.Context) (<-chan []*api.HeadChange, error)
	ChainReadObj(context.Context, cid.Cid) ([]byte, error)
	GasEstimateMessageGas(ctx context.Context, msg *types.Message, spec *api.MessageSendSpec, tsk types.TipSetKey) (*types.Message, error)
	MpoolPushUntrusted(ctx context.Context, sm *types.SignedMessage) (cid.Cid, error)
	MsigGetAvailableBalance(ctx context.Context, addr address.Address, tsk types.TipSetKey) (types.BigInt, error)
	MsigGetVested(ctx context.Context, addr address.Address, start types.TipSetKey, end types.TipSetKey) (types.BigInt, error)
	MsigGetPending(ctx context.Context, addr address.Address, ts types.TipSetKey) ([]*api.MsigTransaction, error)
	StateAccountKey(ctx context.Context, addr address.Address, tsk types.TipSetKey) (address.Address, error)
	StateDealProviderCollateralBounds(ctx context.Context, size abi.PaddedPieceSize, verified bool, tsk types.TipSetKey) (api.DealCollateralBounds, error)
	StateGetActor(ctx context.Context, actor address.Address, ts types.TipSetKey) (*types.Actor, error)
	StateLookupID(ctx context.Context, addr address.Address, tsk types.TipSetKey) (address.Address, error)
	StateListMiners(ctx context.Context, tsk types.TipSetKey) ([]address.Address, error)
	StateMarketBalance(ctx context.Context, addr address.Address, tsk types.TipSetKey) (api.MarketBalance, error)
	StateMarketStorageDeal(ctx context.Context, dealId abi.DealID, tsk types.TipSetKey) (*api.MarketDeal, error)
	StateNetworkVersion(context.Context, types.TipSetKey) (network.Version, error)
	StateSearchMsg(ctx context.Context, from types.TipSetKey, msg cid.Cid, limit abi.ChainEpoch, allowReplaced bool) (*api.MsgLookup, error)
	StateWaitMsg(ctx context.Context, cid cid.Cid, confidence uint64, limit abi.ChainEpoch, allowReplaced bool) (*api.MsgLookup, error)
	StateReadState(ctx context.Context, actor address.Address, tsk types.TipSetKey) (*api.ActorState, error)
	StateMinerPower(context.Context, address.Address, types.TipSetKey) (*api.MinerPower, error)
	StateMinerFaults(context.Context, address.Address, types.TipSetKey) (bitfield.BitField, error)
	StateMinerRecoveries(context.Context, address.Address, types.TipSetKey) (bitfield.BitField, error)
	StateMinerInfo(context.Context, address.Address, types.TipSetKey) (miner.MinerInfo, error)
	StateMinerDeadlines(context.Context, address.Address, types.TipSetKey) ([]api.Deadline, error)
	StateMinerAvailableBalance(context.Context, address.Address, types.TipSetKey) (types.BigInt, error)
	StateMinerProvingDeadline(context.Context, address.Address, types.TipSetKey) (*dline.Info, error)
	StateCirculatingSupply(context.Context, types.TipSetKey) (abi.TokenAmount, error)
	StateSectorGetInfo(ctx context.Context, maddr address.Address, n abi.SectorNumber, tsk types.TipSetKey) (*miner.SectorOnChainInfo, error)
	StateVerifiedClientStatus(ctx context.Context, addr address.Address, tsk types.TipSetKey) (*abi.StoragePower, error)
	StateVMCirculatingSupplyInternal(context.Context, types.TipSetKey) (api.CirculatingSupply, error)
	WalletBalance(context.Context, address.Address) (types.BigInt, error) //perm:read
}

var _ TargetAPI = *new(api.FullNode) // gateway depends on latest

type Node struct {
	target                 TargetAPI
	lookbackCap            time.Duration
	stateWaitLookbackLimit abi.ChainEpoch
	errLookback            error
}

var (
	_ api.Gateway         = (*Node)(nil)
	_ full.ChainModuleAPI = (*Node)(nil)
	_ full.GasModuleAPI   = (*Node)(nil)
	_ full.MpoolModuleAPI = (*Node)(nil)
	_ full.StateModuleAPI = (*Node)(nil)
)

// NewNode creates a new gateway node.
func NewNode(api TargetAPI, lookbackCap time.Duration, stateWaitLookbackLimit abi.ChainEpoch) *Node {
	return &Node{
		target:                 api,
		lookbackCap:            lookbackCap,
		stateWaitLookbackLimit: stateWaitLookbackLimit,
		errLookback:            fmt.Errorf("lookbacks of more than %s are disallowed", lookbackCap),
	}
}

func (gw *Node) checkTipsetKey(ctx context.Context, tsk types.TipSetKey) error {
	if tsk.IsEmpty() {
		return nil
	}

	ts, err := gw.target.ChainGetTipSet(ctx, tsk)
	if err != nil {
		return err
	}

	return gw.checkTipset(ts)
}

func (gw *Node) checkTipset(ts *types.TipSet) error {
	at := time.Unix(int64(ts.Blocks()[0].Timestamp), 0)
	if err := gw.checkTimestamp(at); err != nil {
		return fmt.Errorf("bad tipset: %w", err)
	}
	return nil
}

func (gw *Node) checkTipsetHeight(ts *types.TipSet, h abi.ChainEpoch) error {
	tsBlock := ts.Blocks()[0]
	heightDelta := time.Duration(uint64(tsBlock.Height-h)*build.BlockDelaySecs) * time.Second
	timeAtHeight := time.Unix(int64(tsBlock.Timestamp), 0).Add(-heightDelta)

	if err := gw.checkTimestamp(timeAtHeight); err != nil {
		return fmt.Errorf("bad tipset height: %w", err)
	}
	return nil
}

func (gw *Node) checkTimestamp(at time.Time) error {
	if time.Since(at) > gw.lookbackCap {
		return gw.errLookback
	}
	return nil
}

func (gw *Node) Version(ctx context.Context) (api.APIVersion, error) {
	return gw.target.Version(ctx)
}

func (gw *Node) ChainGetBlockMessages(ctx context.Context, c cid.Cid) (*api.BlockMessages, error) {
	return gw.target.ChainGetBlockMessages(ctx, c)
}

func (gw *Node) ChainHasObj(ctx context.Context, c cid.Cid) (bool, error) {
	return gw.target.ChainHasObj(ctx, c)
}

func (gw *Node) ChainHead(ctx context.Context) (*types.TipSet, error) {
	// TODO: cache and invalidate cache when timestamp is up (or have internal ChainNotify)

	return gw.target.ChainHead(ctx)
}

func (gw *Node) ChainGetMessage(ctx context.Context, mc cid.Cid) (*types.Message, error) {
	return gw.target.ChainGetMessage(ctx, mc)
}

func (gw *Node) ChainGetTipSet(ctx context.Context, tsk types.TipSetKey) (*types.TipSet, error) {
	return gw.target.ChainGetTipSet(ctx, tsk)
}

func (gw *Node) ChainGetTipSetByHeight(ctx context.Context, h abi.ChainEpoch, tsk types.TipSetKey) (*types.TipSet, error) {
	var ts *types.TipSet
	if tsk.IsEmpty() {
		head, err := gw.target.ChainHead(ctx)
		if err != nil {
			return nil, err
		}
		ts = head
	} else {
		gts, err := gw.target.ChainGetTipSet(ctx, tsk)
		if err != nil {
			return nil, err
		}
		ts = gts
	}

	// Check if the tipset key refers to gw tipset that's too far in the past
	if err := gw.checkTipset(ts); err != nil {
		return nil, err
	}

	// Check if the height is too far in the past
	if err := gw.checkTipsetHeight(ts, h); err != nil {
		return nil, err
	}

	return gw.target.ChainGetTipSetByHeight(ctx, h, tsk)
}

func (gw *Node) ChainGetNode(ctx context.Context, p string) (*api.IpldObject, error) {
	return gw.target.ChainGetNode(ctx, p)
}

func (gw *Node) ChainNotify(ctx context.Context) (<-chan []*api.HeadChange, error) {
	return gw.target.ChainNotify(ctx)
}

func (gw *Node) ChainReadObj(ctx context.Context, c cid.Cid) ([]byte, error) {
	return gw.target.ChainReadObj(ctx, c)
}

func (gw *Node) GasEstimateMessageGas(ctx context.Context, msg *types.Message, spec *api.MessageSendSpec, tsk types.TipSetKey) (*types.Message, error) {
	if err := gw.checkTipsetKey(ctx, tsk); err != nil {
		return nil, err
	}

	return gw.target.GasEstimateMessageGas(ctx, msg, spec, tsk)
}

func (gw *Node) MpoolPush(ctx context.Context, sm *types.SignedMessage) (cid.Cid, error) {
	// TODO: additional anti-spam checks
	return gw.target.MpoolPushUntrusted(ctx, sm)
}

func (gw *Node) MsigGetAvailableBalance(ctx context.Context, addr address.Address, tsk types.TipSetKey) (types.BigInt, error) {
	if err := gw.checkTipsetKey(ctx, tsk); err != nil {
		return types.NewInt(0), err
	}

	return gw.target.MsigGetAvailableBalance(ctx, addr, tsk)
}

func (gw *Node) MsigGetVested(ctx context.Context, addr address.Address, start types.TipSetKey, end types.TipSetKey) (types.BigInt, error) {
	if err := gw.checkTipsetKey(ctx, start); err != nil {
		return types.NewInt(0), err
	}
	if err := gw.checkTipsetKey(ctx, end); err != nil {
		return types.NewInt(0), err
	}

	return gw.target.MsigGetVested(ctx, addr, start, end)
}

func (gw *Node) MsigGetPending(ctx context.Context, addr address.Address, tsk types.TipSetKey) ([]*api.MsigTransaction, error) {
	if err := gw.checkTipsetKey(ctx, tsk); err != nil {
		return nil, err
	}

	return gw.target.MsigGetPending(ctx, addr, tsk)
}

func (gw *Node) StateAccountKey(ctx context.Context, addr address.Address, tsk types.TipSetKey) (address.Address, error) {
	if err := gw.checkTipsetKey(ctx, tsk); err != nil {
		return address.Undef, err
	}

	return gw.target.StateAccountKey(ctx, addr, tsk)
}

func (gw *Node) StateDealProviderCollateralBounds(ctx context.Context, size abi.PaddedPieceSize, verified bool, tsk types.TipSetKey) (api.DealCollateralBounds, error) {
	if err := gw.checkTipsetKey(ctx, tsk); err != nil {
		return api.DealCollateralBounds{}, err
	}

	return gw.target.StateDealProviderCollateralBounds(ctx, size, verified, tsk)
}

func (gw *Node) StateGetActor(ctx context.Context, actor address.Address, tsk types.TipSetKey) (*types.Actor, error) {
	if err := gw.checkTipsetKey(ctx, tsk); err != nil {
		return nil, err
	}

	return gw.target.StateGetActor(ctx, actor, tsk)
}

func (gw *Node) StateListMiners(ctx context.Context, tsk types.TipSetKey) ([]address.Address, error) {
	if err := gw.checkTipsetKey(ctx, tsk); err != nil {
		return nil, err
	}

	return gw.target.StateListMiners(ctx, tsk)
}

func (gw *Node) StateLookupID(ctx context.Context, addr address.Address, tsk types.TipSetKey) (address.Address, error) {
	if err := gw.checkTipsetKey(ctx, tsk); err != nil {
		return address.Undef, err
	}

	return gw.target.StateLookupID(ctx, addr, tsk)
}

func (gw *Node) StateMarketBalance(ctx context.Context, addr address.Address, tsk types.TipSetKey) (api.MarketBalance, error) {
	if err := gw.checkTipsetKey(ctx, tsk); err != nil {
		return api.MarketBalance{}, err
	}

	return gw.target.StateMarketBalance(ctx, addr, tsk)
}

func (gw *Node) StateMarketStorageDeal(ctx context.Context, dealId abi.DealID, tsk types.TipSetKey) (*api.MarketDeal, error) {
	if err := gw.checkTipsetKey(ctx, tsk); err != nil {
		return nil, err
	}

	return gw.target.StateMarketStorageDeal(ctx, dealId, tsk)
}

func (gw *Node) StateNetworkVersion(ctx context.Context, tsk types.TipSetKey) (network.Version, error) {
	if err := gw.checkTipsetKey(ctx, tsk); err != nil {
		return network.VersionMax, err
	}

	return gw.target.StateNetworkVersion(ctx, tsk)
}

func (gw *Node) StateSearchMsg(ctx context.Context, from types.TipSetKey, msg cid.Cid, limit abi.ChainEpoch, allowReplaced bool) (*api.MsgLookup, error) {
	if limit == api.LookbackNoLimit {
		limit = gw.stateWaitLookbackLimit
	}
	if gw.stateWaitLookbackLimit != api.LookbackNoLimit && limit > gw.stateWaitLookbackLimit {
		limit = gw.stateWaitLookbackLimit
	}
	if err := gw.checkTipsetKey(ctx, from); err != nil {
		return nil, err
	}

	return gw.target.StateSearchMsg(ctx, from, msg, limit, allowReplaced)
}

func (gw *Node) StateWaitMsg(ctx context.Context, msg cid.Cid, confidence uint64, limit abi.ChainEpoch, allowReplaced bool) (*api.MsgLookup, error) {
	if limit == api.LookbackNoLimit {
		limit = gw.stateWaitLookbackLimit
	}
	if gw.stateWaitLookbackLimit != api.LookbackNoLimit && limit > gw.stateWaitLookbackLimit {
		limit = gw.stateWaitLookbackLimit
	}

	return gw.target.StateWaitMsg(ctx, msg, confidence, limit, allowReplaced)
}

func (gw *Node) StateReadState(ctx context.Context, actor address.Address, tsk types.TipSetKey) (*api.ActorState, error) {
	if err := gw.checkTipsetKey(ctx, tsk); err != nil {
		return nil, err
	}
	return gw.target.StateReadState(ctx, actor, tsk)
}

func (gw *Node) StateMinerPower(ctx context.Context, m address.Address, tsk types.TipSetKey) (*api.MinerPower, error) {
	if err := gw.checkTipsetKey(ctx, tsk); err != nil {
		return nil, err
	}
	return gw.target.StateMinerPower(ctx, m, tsk)
}

func (gw *Node) StateMinerFaults(ctx context.Context, m address.Address, tsk types.TipSetKey) (bitfield.BitField, error) {
	if err := gw.checkTipsetKey(ctx, tsk); err != nil {
		return bitfield.BitField{}, err
	}
	return gw.target.StateMinerFaults(ctx, m, tsk)
}
func (gw *Node) StateMinerRecoveries(ctx context.Context, m address.Address, tsk types.TipSetKey) (bitfield.BitField, error) {
	if err := gw.checkTipsetKey(ctx, tsk); err != nil {
		return bitfield.BitField{}, err
	}
	return gw.target.StateMinerRecoveries(ctx, m, tsk)
}

func (gw *Node) StateMinerInfo(ctx context.Context, m address.Address, tsk types.TipSetKey) (miner.MinerInfo, error) {
	if err := gw.checkTipsetKey(ctx, tsk); err != nil {
		return miner.MinerInfo{}, err
	}
	return gw.target.StateMinerInfo(ctx, m, tsk)
}

func (gw *Node) StateMinerDeadlines(ctx context.Context, m address.Address, tsk types.TipSetKey) ([]api.Deadline, error) {
	if err := gw.checkTipsetKey(ctx, tsk); err != nil {
		return nil, err
	}
	return gw.target.StateMinerDeadlines(ctx, m, tsk)
}

func (gw *Node) StateMinerAvailableBalance(ctx context.Context, m address.Address, tsk types.TipSetKey) (types.BigInt, error) {
	if err := gw.checkTipsetKey(ctx, tsk); err != nil {
		return types.BigInt{}, err
	}
	return gw.target.StateMinerAvailableBalance(ctx, m, tsk)
}

func (gw *Node) StateMinerProvingDeadline(ctx context.Context, m address.Address, tsk types.TipSetKey) (*dline.Info, error) {
	if err := gw.checkTipsetKey(ctx, tsk); err != nil {
		return nil, err
	}
	return gw.target.StateMinerProvingDeadline(ctx, m, tsk)
}

func (gw *Node) StateCirculatingSupply(ctx context.Context, tsk types.TipSetKey) (abi.TokenAmount, error) {
	if err := gw.checkTipsetKey(ctx, tsk); err != nil {
		return types.BigInt{}, err
	}
	return gw.target.StateCirculatingSupply(ctx, tsk)
}

func (gw *Node) StateSectorGetInfo(ctx context.Context, maddr address.Address, n abi.SectorNumber, tsk types.TipSetKey) (*miner.SectorOnChainInfo, error) {
	if err := gw.checkTipsetKey(ctx, tsk); err != nil {
		return nil, err
	}
	return gw.target.StateSectorGetInfo(ctx, maddr, n, tsk)
}

func (gw *Node) StateVerifiedClientStatus(ctx context.Context, addr address.Address, tsk types.TipSetKey) (*abi.StoragePower, error) {
	if err := gw.checkTipsetKey(ctx, tsk); err != nil {
		return nil, err
	}
	return gw.target.StateVerifiedClientStatus(ctx, addr, tsk)
}

func (gw *Node) StateVMCirculatingSupplyInternal(ctx context.Context, tsk types.TipSetKey) (api.CirculatingSupply, error) {
	if err := gw.checkTipsetKey(ctx, tsk); err != nil {
		return api.CirculatingSupply{}, err
	}
	return gw.target.StateVMCirculatingSupplyInternal(ctx, tsk)
}

func (gw *Node) WalletVerify(ctx context.Context, k address.Address, msg []byte, sig *crypto.Signature) (bool, error) {
	return sigs.Verify(sig, k, msg) == nil, nil
}

func (gw *Node) WalletBalance(ctx context.Context, k address.Address) (types.BigInt, error) {
	return gw.target.WalletBalance(ctx, k)
}<|MERGE_RESOLUTION|>--- conflicted
+++ resolved
@@ -23,11 +23,7 @@
 )
 
 const (
-<<<<<<< HEAD
-	DefautLookbackCap             = time.Hour * 24
-=======
 	DefaultLookbackCap            = time.Hour * 24
->>>>>>> 6f55031f
 	DefaultStateWaitLookbackLimit = abi.ChainEpoch(20)
 )
 
