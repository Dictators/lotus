--- conflicted
+++ resolved
@@ -77,56 +77,8 @@
 	return mp, nil
 }
 
-<<<<<<< HEAD
-func ChainRawBlockstore(lc fx.Lifecycle, mctx helpers.MetricsCtx, r repo.LockedRepo) (dtypes.ChainRawBlockstore, error) {
-	bs, err := r.Blockstore(repo.BlockstoreChain)
-	if err != nil {
-		return nil, err
-	}
-
-	cbs, err := blockstore.WrapFreecacheCache(helpers.LifecycleCtx(mctx, lc), bs)
-	if err != nil {
-		return nil, err
-	}
-	lc.Append(fx.Hook{
-		OnStop: func(_ context.Context) error {
-			_ = cbs.Close()
-			return nil
-		},
-	})
-	return cbs, err
-}
-
-func ChainGCBlockstore(bs dtypes.ChainRawBlockstore, gcl dtypes.ChainGCLocker) dtypes.ChainGCBlockstore {
-	return blockstore.NewGCBlockstore(bs, gcl)
-}
-
-func ChainBlockService(bs dtypes.ChainRawBlockstore, rem dtypes.ChainBitswap) dtypes.ChainBlockService {
-	return blockservice.New(bs, rem)
-}
-
-func FallbackChainBlockstore(rbs dtypes.ChainRawBlockstore) dtypes.ChainBlockstore {
-	return &blockstore.FallbackStore{
-		Blockstore: rbs,
-	}
-}
-
-func SetupFallbackBlockstore(cbs dtypes.ChainBlockstore, rem dtypes.ChainBitswap) error {
-	fbs, ok := cbs.(*blockstore.FallbackStore)
-	if !ok {
-		return xerrors.Errorf("expected a FallbackStore")
-	}
-
-	fbs.SetFallback(rem.GetBlock)
-	return nil
-}
-
-func ChainStore(bs dtypes.ChainBlockstore, lbs dtypes.ChainRawBlockstore, ds dtypes.MetadataDS, syscalls vm.SyscallBuilder, j journal.Journal) *store.ChainStore {
-	chain := store.NewChainStore(bs, lbs, ds, syscalls, j)
-=======
 func ChainStore(cbs dtypes.ChainBlockstore, sbs dtypes.StateBlockstore, ds dtypes.MetadataDS, syscalls vm.SyscallBuilder, j journal.Journal) *store.ChainStore {
 	chain := store.NewChainStore(cbs, sbs, ds, syscalls, j)
->>>>>>> 0d4098ba
 
 	if err := chain.Load(); err != nil {
 		log.Warnf("loading chain state from disk: %s", err)
