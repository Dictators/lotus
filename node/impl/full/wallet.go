--- conflicted
+++ resolved
@@ -60,25 +60,9 @@
 }
 
 func (a *WalletAPI) WalletSetDefault(ctx context.Context, addr address.Address) error {
-<<<<<<< HEAD
 	return a.Default.SetDefault(addr)
-=======
-	return a.Wallet.SetDefault(addr)
-}
-
-func (a *WalletAPI) WalletExport(ctx context.Context, addr address.Address) (*types.KeyInfo, error) {
-	return a.Wallet.Export(addr)
-}
-
-func (a *WalletAPI) WalletImport(ctx context.Context, ki *types.KeyInfo) (address.Address, error) {
-	return a.Wallet.Import(ki)
-}
-
-func (a *WalletAPI) WalletDelete(ctx context.Context, addr address.Address) error {
-	return a.Wallet.DeleteKey(addr)
 }
 
 func (a *WalletAPI) WalletValidateAddress(ctx context.Context, str string) (address.Address, error) {
 	return address.NewFromString(str)
->>>>>>> 2d3b6167
 }