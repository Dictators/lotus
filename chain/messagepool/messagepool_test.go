--- conflicted
+++ resolved
@@ -202,11 +202,7 @@
 
 func assertNonce(t *testing.T, mp *MessagePool, addr address.Address, val uint64) {
 	t.Helper()
-<<<<<<< HEAD
-	n, err := mp.GetNonce(context.Background(), addr, types.EmptyTSK)
-=======
-	n, err := mp.GetNonce(context.TODO(), addr)
->>>>>>> fa8beeac
+	n, err := mp.GetNonce(context.TODO(), addr, types.EmptyTSK)
 	if err != nil {
 		t.Fatal(err)
 	}
