package main

import (
	"fmt"
	"os"
	"text/tabwriter"

	"github.com/fatih/color"
	"github.com/urfave/cli/v2"
	"golang.org/x/xerrors"

<<<<<<< HEAD
	"github.com/filecoin-project/go-state-types/abi"

	"github.com/filecoin-project/lotus/api/apibstore"
	"github.com/filecoin-project/lotus/build"
	"github.com/filecoin-project/lotus/chain/actors/builtin/miner"
	"github.com/filecoin-project/lotus/chain/store"
=======
	"github.com/filecoin-project/specs-actors/actors/builtin/miner"

>>>>>>> 9afdda45
	"github.com/filecoin-project/lotus/chain/types"
	lcli "github.com/filecoin-project/lotus/cli"
)

var provingCmd = &cli.Command{
	Name:  "proving",
	Usage: "View proving information",
	Subcommands: []*cli.Command{
		provingInfoCmd,
		provingDeadlinesCmd,
		provingFaultsCmd,
	},
}

var provingFaultsCmd = &cli.Command{
	Name:  "faults",
	Usage: "View the currently known proving faulty sectors information",
	Action: func(cctx *cli.Context) error {
		color.NoColor = !cctx.Bool("color")

		nodeApi, closer, err := lcli.GetStorageMinerAPI(cctx)
		if err != nil {
			return err
		}
		defer closer()

		api, acloser, err := lcli.GetFullNodeAPI(cctx)
		if err != nil {
			return err
		}
		defer acloser()

		ctx := lcli.ReqContext(cctx)

		stor := store.ActorStore(ctx, apibstore.NewAPIBlockstore(api))

		maddr, err := getActorAddress(ctx, nodeApi, cctx.String("actor"))
		if err != nil {
			return err
		}

		mact, err := api.StateGetActor(ctx, maddr, types.EmptyTSK)
		if err != nil {
			return err
		}

		mas, err := miner.Load(stor, mact)
		if err != nil {
			return err
		}

		fmt.Printf("Miner: %s\n", color.BlueString("%s", maddr))

		tw := tabwriter.NewWriter(os.Stdout, 2, 4, 2, ' ', 0)
		_, _ = fmt.Fprintln(tw, "deadline\tpartition\tsectors")
		err = mas.ForEachDeadline(func(dlIdx uint64, dl miner.Deadline) error {
			return dl.ForEachPartition(func(partIdx uint64, part miner.Partition) error {
				faults, err := part.FaultySectors()
				if err != nil {
					return err
				}
				return faults.ForEach(func(num uint64) error {
					_, _ = fmt.Fprintf(tw, "%d\t%d\t%d\n", dlIdx, partIdx, num)
					return nil
				})
			})
		})
		if err != nil {
			return err
		}
		return tw.Flush()
	},
}

var provingInfoCmd = &cli.Command{
	Name:  "info",
	Usage: "View current state information",
	Action: func(cctx *cli.Context) error {
		color.NoColor = !cctx.Bool("color")

		nodeApi, closer, err := lcli.GetStorageMinerAPI(cctx)
		if err != nil {
			return err
		}
		defer closer()

		api, acloser, err := lcli.GetFullNodeAPI(cctx)
		if err != nil {
			return err
		}
		defer acloser()

		ctx := lcli.ReqContext(cctx)

		maddr, err := getActorAddress(ctx, nodeApi, cctx.String("actor"))
		if err != nil {
			return err
		}

		head, err := api.ChainHead(ctx)
		if err != nil {
			return xerrors.Errorf("getting chain head: %w", err)
		}

		mact, err := api.StateGetActor(ctx, maddr, head.Key())
		if err != nil {
			return err
		}

		stor := store.ActorStore(ctx, apibstore.NewAPIBlockstore(api))

		mas, err := miner.Load(stor, mact)
		if err != nil {
			return err
		}

		cd, err := api.StateMinerProvingDeadline(ctx, maddr, head.Key())
		if err != nil {
			return xerrors.Errorf("getting miner info: %w", err)
		}

		fmt.Printf("Miner: %s\n", color.BlueString("%s", maddr))

		proving := uint64(0)
		faults := uint64(0)
		recovering := uint64(0)
		curDeadlineSectors := uint64(0)

		if err := mas.ForEachDeadline(func(dlIdx uint64, dl miner.Deadline) error {
			return dl.ForEachPartition(func(partIdx uint64, part miner.Partition) error {
				if bf, err := part.LiveSectors(); err != nil {
					return err
				} else if count, err := bf.Count(); err != nil {
					return err
				} else {
					proving += count
					if dlIdx == cd.Index {
						curDeadlineSectors += count
					}
				}

				if bf, err := part.FaultySectors(); err != nil {
					return err
				} else if count, err := bf.Count(); err != nil {
					return err
				} else {
					faults += count
				}

				if bf, err := part.RecoveringSectors(); err != nil {
					return err
				} else if count, err := bf.Count(); err != nil {
					return err
				} else {
					recovering += count
				}

				return nil
			})
		}); err != nil {
			return xerrors.Errorf("walking miner deadlines and partitions: %w", err)
		}

		var faultPerc float64
		if proving > 0 {
			faultPerc = float64(faults*10000/proving) / 100
		}

		fmt.Printf("Current Epoch:           %d\n", cd.CurrentEpoch)

<<<<<<< HEAD
		fmt.Printf("Proving Period Boundary: %d\n", cd.PeriodStart%cd.WPoStProvingPeriod)
		fmt.Printf("Proving Period Start:    %s\n", epochTime(cd.CurrentEpoch, cd.PeriodStart))
		fmt.Printf("Next Period Start:       %s\n\n", epochTime(cd.CurrentEpoch, cd.PeriodStart+cd.WPoStProvingPeriod))
=======
		fmt.Printf("Proving Period Boundary: %d\n", cd.PeriodStart%miner.WPoStProvingPeriod)
		fmt.Printf("Proving Period Start:    %s\n", lcli.EpochTime(cd.CurrentEpoch, cd.PeriodStart))
		fmt.Printf("Next Period Start:       %s\n\n", lcli.EpochTime(cd.CurrentEpoch, cd.PeriodStart+miner.WPoStProvingPeriod))
>>>>>>> 9afdda45

		fmt.Printf("Faults:      %d (%.2f%%)\n", faults, faultPerc)
		fmt.Printf("Recovering:  %d\n", recovering)

		fmt.Printf("Deadline Index:       %d\n", cd.Index)
<<<<<<< HEAD
		fmt.Printf("Deadline Sectors:     %d\n", curDeadlineSectors)
		fmt.Printf("Deadline Open:        %s\n", epochTime(cd.CurrentEpoch, cd.Open))
		fmt.Printf("Deadline Close:       %s\n", epochTime(cd.CurrentEpoch, cd.Close))
		fmt.Printf("Deadline Challenge:   %s\n", epochTime(cd.CurrentEpoch, cd.Challenge))
		fmt.Printf("Deadline FaultCutoff: %s\n", epochTime(cd.CurrentEpoch, cd.FaultCutoff))
=======

		if cd.Index < miner.WPoStPeriodDeadlines {
			curDeadlineSectors := uint64(0)
			for _, partition := range parts[cd.Index] {
				sc, err := partition.Sectors.Count()
				if err != nil {
					return xerrors.Errorf("counting current deadline sectors: %w", err)
				}
				curDeadlineSectors += sc
			}

			fmt.Printf("Deadline Sectors:     %d\n", curDeadlineSectors)
		}

		fmt.Printf("Deadline Open:        %s\n", lcli.EpochTime(cd.CurrentEpoch, cd.Open))
		fmt.Printf("Deadline Close:       %s\n", lcli.EpochTime(cd.CurrentEpoch, cd.Close))
		fmt.Printf("Deadline Challenge:   %s\n", lcli.EpochTime(cd.CurrentEpoch, cd.Challenge))
		fmt.Printf("Deadline FaultCutoff: %s\n", lcli.EpochTime(cd.CurrentEpoch, cd.FaultCutoff))
>>>>>>> 9afdda45
		return nil
	},
}

var provingDeadlinesCmd = &cli.Command{
	Name:  "deadlines",
	Usage: "View the current proving period deadlines information",
	Action: func(cctx *cli.Context) error {
		color.NoColor = !cctx.Bool("color")

		nodeApi, closer, err := lcli.GetStorageMinerAPI(cctx)
		if err != nil {
			return err
		}
		defer closer()

		api, acloser, err := lcli.GetFullNodeAPI(cctx)
		if err != nil {
			return err
		}
		defer acloser()

		ctx := lcli.ReqContext(cctx)

		maddr, err := getActorAddress(ctx, nodeApi, cctx.String("actor"))
		if err != nil {
			return err
		}

		deadlines, err := api.StateMinerDeadlines(ctx, maddr, types.EmptyTSK)
		if err != nil {
			return xerrors.Errorf("getting deadlines: %w", err)
		}

		di, err := api.StateMinerProvingDeadline(ctx, maddr, types.EmptyTSK)
		if err != nil {
			return xerrors.Errorf("getting deadlines: %w", err)
		}

		fmt.Printf("Miner: %s\n", color.BlueString("%s", maddr))

		tw := tabwriter.NewWriter(os.Stdout, 2, 4, 2, ' ', 0)
		_, _ = fmt.Fprintln(tw, "deadline\tpartitions\tsectors (faults)\tproven partitions")

		for dlIdx, deadline := range deadlines {
			partitions, err := api.StateMinerPartitions(ctx, maddr, uint64(dlIdx), types.EmptyTSK)
			if err != nil {
				return xerrors.Errorf("getting partitions for deadline %d: %w", dlIdx, err)
			}

			provenPartitions, err := deadline.PostSubmissions.Count()
			if err != nil {
				return err
			}

			sectors := uint64(0)
			faults := uint64(0)

			for _, partition := range partitions {
				sc, err := partition.AllSectors.Count()
				if err != nil {
					return err
				}

				sectors += sc

				fc, err := partition.FaultySectors.Count()
				if err != nil {
					return err
				}

				faults += fc
			}

			var cur string
			if di.Index == uint64(dlIdx) {
				cur += "\t(current)"
			}
			_, _ = fmt.Fprintf(tw, "%d\t%d\t%d (%d)\t%d%s\n", dlIdx, len(partitions), sectors, faults, provenPartitions, cur)
		}

		return tw.Flush()
	},
}<|MERGE_RESOLUTION|>--- conflicted
+++ resolved
@@ -9,17 +9,9 @@
 	"github.com/urfave/cli/v2"
 	"golang.org/x/xerrors"
 
-<<<<<<< HEAD
-	"github.com/filecoin-project/go-state-types/abi"
-
 	"github.com/filecoin-project/lotus/api/apibstore"
-	"github.com/filecoin-project/lotus/build"
 	"github.com/filecoin-project/lotus/chain/actors/builtin/miner"
 	"github.com/filecoin-project/lotus/chain/store"
-=======
-	"github.com/filecoin-project/specs-actors/actors/builtin/miner"
-
->>>>>>> 9afdda45
 	"github.com/filecoin-project/lotus/chain/types"
 	lcli "github.com/filecoin-project/lotus/cli"
 )
@@ -190,46 +182,19 @@
 
 		fmt.Printf("Current Epoch:           %d\n", cd.CurrentEpoch)
 
-<<<<<<< HEAD
 		fmt.Printf("Proving Period Boundary: %d\n", cd.PeriodStart%cd.WPoStProvingPeriod)
-		fmt.Printf("Proving Period Start:    %s\n", epochTime(cd.CurrentEpoch, cd.PeriodStart))
-		fmt.Printf("Next Period Start:       %s\n\n", epochTime(cd.CurrentEpoch, cd.PeriodStart+cd.WPoStProvingPeriod))
-=======
-		fmt.Printf("Proving Period Boundary: %d\n", cd.PeriodStart%miner.WPoStProvingPeriod)
 		fmt.Printf("Proving Period Start:    %s\n", lcli.EpochTime(cd.CurrentEpoch, cd.PeriodStart))
-		fmt.Printf("Next Period Start:       %s\n\n", lcli.EpochTime(cd.CurrentEpoch, cd.PeriodStart+miner.WPoStProvingPeriod))
->>>>>>> 9afdda45
+		fmt.Printf("Next Period Start:       %s\n\n", lcli.EpochTime(cd.CurrentEpoch, cd.PeriodStart+cd.WPoStProvingPeriod))
 
 		fmt.Printf("Faults:      %d (%.2f%%)\n", faults, faultPerc)
 		fmt.Printf("Recovering:  %d\n", recovering)
 
 		fmt.Printf("Deadline Index:       %d\n", cd.Index)
-<<<<<<< HEAD
 		fmt.Printf("Deadline Sectors:     %d\n", curDeadlineSectors)
-		fmt.Printf("Deadline Open:        %s\n", epochTime(cd.CurrentEpoch, cd.Open))
-		fmt.Printf("Deadline Close:       %s\n", epochTime(cd.CurrentEpoch, cd.Close))
-		fmt.Printf("Deadline Challenge:   %s\n", epochTime(cd.CurrentEpoch, cd.Challenge))
-		fmt.Printf("Deadline FaultCutoff: %s\n", epochTime(cd.CurrentEpoch, cd.FaultCutoff))
-=======
-
-		if cd.Index < miner.WPoStPeriodDeadlines {
-			curDeadlineSectors := uint64(0)
-			for _, partition := range parts[cd.Index] {
-				sc, err := partition.Sectors.Count()
-				if err != nil {
-					return xerrors.Errorf("counting current deadline sectors: %w", err)
-				}
-				curDeadlineSectors += sc
-			}
-
-			fmt.Printf("Deadline Sectors:     %d\n", curDeadlineSectors)
-		}
-
 		fmt.Printf("Deadline Open:        %s\n", lcli.EpochTime(cd.CurrentEpoch, cd.Open))
 		fmt.Printf("Deadline Close:       %s\n", lcli.EpochTime(cd.CurrentEpoch, cd.Close))
 		fmt.Printf("Deadline Challenge:   %s\n", lcli.EpochTime(cd.CurrentEpoch, cd.Challenge))
 		fmt.Printf("Deadline FaultCutoff: %s\n", lcli.EpochTime(cd.CurrentEpoch, cd.FaultCutoff))
->>>>>>> 9afdda45
 		return nil
 	},
 }
