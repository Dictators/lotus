package build

import "os"

var CurrentCommit string
var BuildType int

const (
	BuildDefault      = 0
	BuildMainnet      = 0x1
	Build2k           = 0x2
	BuildDebug        = 0x3
	BuildCalibnet     = 0x4
	BuildInteropnet   = 0x5
	BuildNerpanet     = 0x6
	BuildButterflynet = 0x7
)

func buildType() string {
	switch BuildType {
	case BuildDefault:
		return ""
	case BuildMainnet:
		return "+mainnet"
	case Build2k:
		return "+2k"
	case BuildDebug:
		return "+debug"
	case BuildCalibnet:
		return "+calibnet"
	case BuildInteropnet:
		return "+interopnet"
	case BuildNerpanet:
		return "+nerpanet"
	case BuildButterflynet:
		return "+butterflynet"
	default:
		return "+huh?"
	}
}

// BuildVersion is the local build version
<<<<<<< HEAD
const BuildVersion = "1.11.4-dev"
=======
const BuildVersion = "1.12.0-rc1"
>>>>>>> faece903

func UserVersion() string {
	if os.Getenv("LOTUS_VERSION_IGNORE_COMMIT") == "1" {
		return BuildVersion
	}

	return BuildVersion + buildType() + CurrentCommit
}<|MERGE_RESOLUTION|>--- conflicted
+++ resolved
@@ -40,11 +40,7 @@
 }
 
 // BuildVersion is the local build version
-<<<<<<< HEAD
-const BuildVersion = "1.11.4-dev"
-=======
-const BuildVersion = "1.12.0-rc1"
->>>>>>> faece903
+const BuildVersion = "1.13.0-rc1"
 
 func UserVersion() string {
 	if os.Getenv("LOTUS_VERSION_IGNORE_COMMIT") == "1" {
