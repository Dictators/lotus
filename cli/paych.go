--- conflicted
+++ resolved
@@ -32,11 +32,7 @@
 	ArgsUsage: "[fromAddress toAddress amount]",
 	Action: func(cctx *cli.Context) error {
 		if cctx.Args().Len() != 3 {
-<<<<<<< HEAD
 			return ShowHelp(cctx, fmt.Errorf("must pass three arguments: <from> <to> <available funds>"))
-=======
-			return fmt.Errorf("must pass three arguments: <from> <to> <available funds in FIL>")
->>>>>>> c459a13d
 		}
 
 		from, err := address.NewFromString(cctx.Args().Get(0))
@@ -51,11 +47,7 @@
 
 		amt, err := types.ParseFIL(cctx.Args().Get(2))
 		if err != nil {
-<<<<<<< HEAD
 			return ShowHelp(cctx, fmt.Errorf("parsing amount failed: %s", err))
-=======
-			return fmt.Errorf("parsing amount as whole FIL failed: %s", err)
->>>>>>> c459a13d
 		}
 
 		api, closer, err := GetFullNodeAPI(cctx)
